--- conflicted
+++ resolved
@@ -16,11 +16,7 @@
 use crate::serialize::{base_format, vec_base_format};
 use crate::sharding::ShardChunkHeader;
 use crate::transaction::SignedTransaction;
-<<<<<<< HEAD
-use crate::types::{BlockIndex, GasUsage, MerkleHash, ShardId, ValidatorStake};
-=======
 use crate::types::{Balance, BlockIndex, GasUsage, MerkleHash, ShardId, ValidatorStake};
->>>>>>> 79f37245
 use crate::utils::proto_to_type;
 
 /// Number of nano seconds in one second.
@@ -56,15 +52,10 @@
     pub epoch_hash: CryptoHash,
     /// Sum of gas used across all chunks.
     pub gas_used: GasUsage,
-<<<<<<< HEAD
-    /// Gas limit, same for all chunks.
-    pub gas_limit: GasUsage,
-=======
     /// Gas limit. Same for all chunks.
     pub gas_limit: GasUsage,
     /// Gas price. Same for all chunks
     pub gas_price: Balance,
->>>>>>> 79f37245
 
     /// Signature of the block producer.
     #[serde(with = "base_format")]
@@ -89,10 +80,7 @@
         epoch_hash: CryptoHash,
         gas_used: GasUsage,
         gas_limit: GasUsage,
-<<<<<<< HEAD
-=======
         gas_price: Balance,
->>>>>>> 79f37245
     ) -> chain_proto::BlockHeaderBody {
         chain_proto::BlockHeaderBody {
             height,
@@ -111,10 +99,7 @@
             epoch_hash: epoch_hash.into(),
             gas_used,
             gas_limit,
-<<<<<<< HEAD
-=======
             gas_price: SingularPtrField::some(gas_price.into()),
->>>>>>> 79f37245
             cached_size: Default::default(),
             unknown_fields: Default::default(),
         }
@@ -133,10 +118,7 @@
         epoch_hash: CryptoHash,
         gas_used: GasUsage,
         gas_limit: GasUsage,
-<<<<<<< HEAD
-=======
         gas_price: Balance,
->>>>>>> 79f37245
         signer: Arc<dyn EDSigner>,
     ) -> Self {
         let hb = Self::header_body(
@@ -152,10 +134,7 @@
             epoch_hash,
             gas_used,
             gas_limit,
-<<<<<<< HEAD
-=======
             gas_price,
->>>>>>> 79f37245
         );
         let bytes = hb.write_to_bytes().expect("Failed to serialize");
         let hash = hash(&bytes);
@@ -172,10 +151,7 @@
         state_root: MerkleHash,
         timestamp: DateTime<Utc>,
         initial_gas_limit: GasUsage,
-<<<<<<< HEAD
-=======
         initial_gas_price: Balance,
->>>>>>> 79f37245
     ) -> Self {
         let header_body = Self::header_body(
             0,
@@ -190,10 +166,7 @@
             CryptoHash::default(),
             0,
             initial_gas_limit,
-<<<<<<< HEAD
-=======
             initial_gas_price,
->>>>>>> 79f37245
         );
         chain_proto::BlockHeader {
             body: SingularPtrField::some(header_body),
@@ -257,10 +230,7 @@
             epoch_hash,
             gas_used: body.gas_used,
             gas_limit: body.gas_limit,
-<<<<<<< HEAD
-=======
             gas_price: proto_to_type(body.gas_price)?,
->>>>>>> 79f37245
             signature,
             hash,
         })
@@ -287,10 +257,7 @@
                 epoch_hash: header.epoch_hash.into(),
                 gas_used: header.gas_used,
                 gas_limit: header.gas_limit,
-<<<<<<< HEAD
-=======
                 gas_price: SingularPtrField::some(header.gas_price.into()),
->>>>>>> 79f37245
                 cached_size: Default::default(),
                 unknown_fields: Default::default(),
             }),
@@ -318,10 +285,7 @@
         timestamp: DateTime<Utc>,
         num_shards: ShardId,
         initial_gas_limit: GasUsage,
-<<<<<<< HEAD
-=======
         initial_gas_price: Balance,
->>>>>>> 79f37245
     ) -> Self {
         let chunks = Block::genesis_chunks(state_roots, num_shards, initial_gas_limit);
         Block {
@@ -329,10 +293,7 @@
                 Block::compute_state_root(&chunks),
                 timestamp,
                 initial_gas_limit,
-<<<<<<< HEAD
-=======
                 initial_gas_price,
->>>>>>> 79f37245
             ),
             chunks,
             transactions: vec![],
@@ -368,8 +329,6 @@
         height: BlockIndex,
         chunks: Vec<ShardChunkHeader>,
         epoch_hash: CryptoHash,
-        gas_used: GasUsage,
-        gas_limit: GasUsage,
         transactions: Vec<SignedTransaction>,
         mut approvals: HashMap<usize, Signature>,
         signer: Arc<dyn EDSigner>,
@@ -414,11 +373,8 @@
                 epoch_hash,
                 gas_used,
                 gas_limit,
-<<<<<<< HEAD
-=======
                 // TODO: calculate this correctly
                 prev.gas_price,
->>>>>>> 79f37245
                 signer,
             ),
             chunks,
